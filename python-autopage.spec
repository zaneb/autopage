%global srcname autopage

# Macros for pyproject (Fedora) vs. setup.py (CentOS)
%if 0%{?fedora} >= 33
%bcond_without pyproject
%else
%bcond_with pyproject
%endif

# Macros for disabling tests on CentOS 7
%if 0%{?el7}
%bcond_with enable_tests
%else
%bcond_without enable_tests
%endif


Name:           python-%{srcname}
<<<<<<< HEAD
Version:        0.4.0
Release:        2%{?dist}
=======
Version:        0.5.0
Release:        1%{?dist}
>>>>>>> 1abfbcba
Summary:        A Python library to provide automatic paging for console output
License:        ASL 2.0
URL:            https://pypi.python.org/pypi/autopage
Source0:        %{pypi_source}
Source1:        setup.py

BuildArch:      noarch

%global _description %{expand:
Autopage is a Python library to provide automatic paging for console output.}


%description %_description

%package -n python3-%{srcname}
Summary:        %{summary}
BuildRequires:  python3-devel
%if %{with pyproject}
BuildRequires:  pyproject-rpm-macros
%else
%if %{with enable_tests}
BuildRequires:  %{py3_dist fixtures}
%endif
%endif

%description -n python3-%{srcname} %_description

%prep
%autosetup -n %{srcname}-%{version}

%if %{with pyproject}
%generate_buildrequires
%pyproject_buildrequires -e pep8,%{toxenv}
%else
cp %{SOURCE1} ./
%endif

%build
%if %{with pyproject}
%pyproject_wheel
%else
%py3_build
%endif

%install
%if %{with pyproject}
%pyproject_install
%pyproject_save_files autopage
%else
%py3_install
%endif

%check
%if %{with enable_tests}
%if %{with pyproject}
%tox
%else
%{python3} setup.py test
%endif
%endif

%if %{with pyproject}
%files -n python3-%{srcname} -f %{pyproject_files}
%else
%files -n python3-%{srcname}
%{python3_sitelib}/%{srcname}-*.egg-info/
%{python3_sitelib}/%{srcname}/
%endif
%license LICENSE
%doc README.md

%changelog
<<<<<<< HEAD
* Wed Oct 27 2021 Zane Bitter <zaneb@fedoraproject.org> 0.4.0-2
- Update specfile to build for more distros
=======
* Fri Jan 21 2022 Zane Bitter <zaneb@fedoraproject.org> 0.5.0-1
- Update to v0.5.0
>>>>>>> 1abfbcba

* Mon Jul 12 2021 Zane Bitter <zaneb@fedoraproject.org> 0.4.0-1
- Update to v0.4.0

* Fri Jun 25 2021 Zane Bitter <zaneb@fedoraproject.org> 0.3.1-1
- Update to v0.3.1 for easier packaging

* Fri Jun 25 2021 Zane Bitter <zaneb@fedoraproject.org> 0.3.0-2
- Support building for EPEL

* Fri Jun 18 2021 Zane Bitter <zaneb@fedoraproject.org> 0.3.0-1
- Initial build<|MERGE_RESOLUTION|>--- conflicted
+++ resolved
@@ -16,13 +16,8 @@
 
 
 Name:           python-%{srcname}
-<<<<<<< HEAD
-Version:        0.4.0
-Release:        2%{?dist}
-=======
 Version:        0.5.0
 Release:        1%{?dist}
->>>>>>> 1abfbcba
 Summary:        A Python library to provide automatic paging for console output
 License:        ASL 2.0
 URL:            https://pypi.python.org/pypi/autopage
@@ -95,13 +90,11 @@
 %doc README.md
 
 %changelog
-<<<<<<< HEAD
+* Fri Jan 21 2022 Zane Bitter <zaneb@fedoraproject.org> 0.5.0-1
+- Update to v0.5.0
+
 * Wed Oct 27 2021 Zane Bitter <zaneb@fedoraproject.org> 0.4.0-2
 - Update specfile to build for more distros
-=======
-* Fri Jan 21 2022 Zane Bitter <zaneb@fedoraproject.org> 0.5.0-1
-- Update to v0.5.0
->>>>>>> 1abfbcba
 
 * Mon Jul 12 2021 Zane Bitter <zaneb@fedoraproject.org> 0.4.0-1
 - Update to v0.4.0
