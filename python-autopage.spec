--- conflicted
+++ resolved
@@ -50,14 +50,10 @@
 
 %if %{with pyproject}
 %generate_buildrequires
-<<<<<<< HEAD
-%pyproject_buildrequires -e pep8,%{toxenv}
+%pyproject_buildrequires -t
 %else
 cp %{SOURCE1} ./
 %endif
-=======
-%pyproject_buildrequires -t
->>>>>>> 77a929da
 
 %build
 %if %{with pyproject}
