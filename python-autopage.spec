%global srcname autopage

# Macros for pyproject (Fedora) vs. setup.py (CentOS)
%if 0%{?fedora}
%bcond_without pyproject
%else
%bcond_with pyproject
%endif

Name:           python-%{srcname}
Version:        0.3.1
Release:        1%{?dist}
Summary:        A Python library to provide automatic paging for console output
License:        ASL 2.0
URL:            https://pypi.python.org/pypi/autopage
Source0:        %{pypi_source}
<<<<<<< HEAD
Source1:        https://raw.githubusercontent.com/zaneb/%{srcname}/v%{version}/tox.ini
Source2:        setup.py
=======
>>>>>>> b5821465

BuildArch:      noarch

%global _description %{expand:
Autopage is a Python library to provide automatic paging for console output.}


%description %_description

%package -n python3-%{srcname}
Summary:        %{summary}
BuildRequires:  python3-devel
%if %{with pyproject}
BuildRequires:  pyproject-rpm-macros
%else
BuildRequires:  %{py3_dist fixtures} < 4.0
%endif

%description -n python3-%{srcname} %_description

%prep
%autosetup -n %{srcname}-%{version}

%if %{with pyproject}
%generate_buildrequires
%pyproject_buildrequires -e pep8,%{toxenv}
%else
cp %{SOURCE2} ./
%endif

%build
%if %{with pyproject}
%pyproject_wheel
%else
%py3_build
%endif

%install
%if %{with pyproject}
%pyproject_install
%pyproject_save_files autopage
%else
%py3_install
%endif

%check
%if %{with pyproject}
%tox
%else
%{python3} setup.py test
%endif

%if %{with pyproject}
%files -n python3-%{srcname} -f %{pyproject_files}
%else
%files -n python3-%{srcname}
%{python3_sitelib}/%{srcname}-*.egg-info/
%{python3_sitelib}/%{srcname}/
%endif
%license LICENSE
%doc README.md

%changelog
* Fri Jun 25 2021 Zane Bitter <zaneb@fedoraproject.org> 0.3.1-1
- Update to v0.3.1 for easier packaging

* Fri Jun 25 2021 Zane Bitter <zaneb@fedoraproject.org> 0.3.0-2
- Support building for EPEL

* Fri Jun 18 2021 Zane Bitter <zaneb@fedoraproject.org> 0.3.0-1
- Initial build<|MERGE_RESOLUTION|>--- conflicted
+++ resolved
@@ -14,11 +14,7 @@
 License:        ASL 2.0
 URL:            https://pypi.python.org/pypi/autopage
 Source0:        %{pypi_source}
-<<<<<<< HEAD
-Source1:        https://raw.githubusercontent.com/zaneb/%{srcname}/v%{version}/tox.ini
-Source2:        setup.py
-=======
->>>>>>> b5821465
+Source1:        setup.py
 
 BuildArch:      noarch
 
@@ -34,7 +30,7 @@
 %if %{with pyproject}
 BuildRequires:  pyproject-rpm-macros
 %else
-BuildRequires:  %{py3_dist fixtures} < 4.0
+BuildRequires:  %{py3_dist fixtures}
 %endif
 
 %description -n python3-%{srcname} %_description
@@ -46,7 +42,7 @@
 %generate_buildrequires
 %pyproject_buildrequires -e pep8,%{toxenv}
 %else
-cp %{SOURCE2} ./
+cp %{SOURCE1} ./
 %endif
 
 %build
